//
// Copyright (c) 2017, 2020 ADLINK Technology Inc.
//
// This program and the accompanying materials are made available under the
// terms of the Eclipse Public License 2.0 which is available at
// http://www.eclipse.org/legal/epl-2.0, or the Apache License, Version 2.0
// which is available at https://www.apache.org/licenses/LICENSE-2.0.
//
// SPDX-License-Identifier: EPL-2.0 OR Apache-2.0
//
// Contributors:
//   ADLINK zenoh team, <zenoh@adlink-labs.tech>
//
use crate::routing::router::Router;
use crate::runtime::orchestrator::SessionOrchestrator;
use async_std::fs;
use async_std::sync::{Arc, RwLock, RwLockReadGuard, RwLockWriteGuard};
use config::*;
use std::collections::HashMap;
use uhlc::HLC;
use zenoh_protocol::core::PeerId;
use zenoh_protocol::session::authenticator::{PeerAuthenticator, UserPasswordAuthenticator};
use zenoh_protocol::session::{SessionManager, SessionManagerConfig, SessionManagerOptionalConfig};
use zenoh_util::collections::{IntKeyProperties, KeyTranscoder, Properties};
use zenoh_util::core::{ZError, ZErrorKind, ZResult};
use zenoh_util::{zerror, zerror2};

pub mod orchestrator;

mod adminspace;
pub use adminspace::AdminSpace;

pub struct RuntimeState {
    pub pid: PeerId,
    pub router: Arc<Router>,
    pub orchestrator: SessionOrchestrator,
}

#[derive(Clone)]
pub struct Runtime {
    state: Arc<RwLock<RuntimeState>>,
}

impl Runtime {
    pub async fn new(version: u8, config: RuntimeProperties, id: Option<&str>) -> ZResult<Runtime> {
        let pid = if let Some(s) = id {
            // filter-out '-' characters (in case s has UUID format)
            let s = s.replace('-', "");
            let vec = hex::decode(&s).map_err(|e| {
                zerror2!(ZErrorKind::Other {
                    descr: format!("Invalid id: {} - {}", s, e)
                })
            })?;
            let size = vec.len();
            if size > PeerId::MAX_SIZE {
                return zerror!(ZErrorKind::Other {
                    descr: format!("Invalid id size: {} ({} bytes max)", size, PeerId::MAX_SIZE)
                });
            }
            let mut id = [0u8; PeerId::MAX_SIZE];
            id[..size].copy_from_slice(vec.as_slice());
            PeerId::new(size, id)
        } else {
            PeerId::from(uuid::Uuid::new_v4())
        };

        log::info!("Using PID: {}", pid);

        let whatami = parse_mode(config.get_or(&ZN_MODE_KEY, ZN_MODE_DEFAULT)).unwrap();
        let hlc = if config
            .get_or(&ZN_ADD_TIMESTAMP_KEY, ZN_ADD_TIMESTAMP_DEFAULT)
            .to_lowercase()
            == ZN_TRUE
        {
            Some(HLC::with_system_time(uhlc::ID::from(&pid)))
        } else {
            None
        };
        let mut router = Arc::new(Router::new(pid.clone(), whatami, hlc));

        let sm_config = SessionManagerConfig {
            version,
            whatami,
            id: pid.clone(),
            handler: router.clone(),
        };

        // Initialize the UserPassword authenticator if needed
        let mut peer_authenticator: Option<Vec<PeerAuthenticator>> = None;
        if let Some(user) = config.get(&ZN_USER_KEY) {
            if let Some(password) = config.get(&ZN_PASSWORD_KEY) {
                // We have both user password parameter defined. Check if we
                // need to build the user-password lookup dictionary for incoming
                // connections, e.g. on the router.
                let mut lookup: HashMap<Vec<u8>, Vec<u8>> = HashMap::new();
                if let Some(dict) = config.get(&ZN_USER_PASSWORD_DICTIONARY_KEY) {
                    let content = fs::read_to_string(dict).await.map_err(|e| {
                        zerror2!(ZErrorKind::Other {
                            descr: format!("Invalid user-password dictionary file: {}", e)
                        })
                    })?;
                    // Populate the user-password dictionary
                    let mut ps = Properties::from(content);
                    for (user, password) in ps.drain() {
                        lookup.insert(user.into(), password.into());
                    }
                }
                // Create the UserPassword Authenticator based on provided info
                let upa = Arc::new(UserPasswordAuthenticator::new(
                    lookup,
                    (user.to_string().into(), password.to_string().into()),
                ));
                peer_authenticator = Some(vec![upa]);
                log::debug!("User-password authentication is enabled",);
            }
        }

        let sm_opt_config = SessionManagerOptionalConfig {
            lease: None,
            keep_alive: None,
            sn_resolution: None,
            batch_size: None,
            timeout: None,
            retries: None,
            max_sessions: None,
            max_links: None,
            peer_authenticator,
            link_authenticator: None,
        };

        let session_manager = SessionManager::new(sm_config, Some(sm_opt_config));
        let mut orchestrator = SessionOrchestrator::new(session_manager, whatami);
        let peers_autuconnect = config
            .get_or(&ZN_PEERS_AUTOCONNECT_KEY, ZN_PEERS_AUTOCONNECT_DEFAULT)
            .to_lowercase()
            == ZN_TRUE;
        if config
            .get_or(&ZN_LINK_STATE_KEY, ZN_LINK_STATE_DEFAULT)
            .to_lowercase()
            == ZN_TRUE
        {
            unsafe {
                Arc::get_mut_unchecked(&mut router)
                    .init_link_state(orchestrator.clone(), peers_autuconnect)
                    .await;
            }
        }
        match orchestrator.init(config, peers_autuconnect).await {
            Ok(()) => Ok(Runtime {
                state: Arc::new(RwLock::new(RuntimeState {
                    pid,
                    router,
                    orchestrator,
                })),
            }),
            Err(err) => Err(err),
        }
    }

    pub async fn read(&self) -> RwLockReadGuard<'_, RuntimeState> {
        self.state.read().await
    }

    pub async fn write(&self) -> RwLockWriteGuard<'_, RuntimeState> {
        self.state.write().await
    }

    pub async fn close(&self) -> ZResult<()> {
        self.write().await.orchestrator.close().await
    }

    pub async fn get_pid_str(&self) -> String {
        self.read().await.pid.to_string()
    }
}

pub mod config {
    use zenoh_protocol::core::whatami;

    /// `"true"`
    pub const ZN_TRUE: &str = "true";
    /// `"false"`
    pub const ZN_FALSE: &str = "false";

    /// The library mode.
    /// String key : `"mode"`.
    /// Accepted values : `"peer"`, `"client"`.
    /// Default value : `"peer"`.
    pub const ZN_MODE_KEY: u64 = 0x40;
    pub const ZN_MODE_STR: &str = "mode";
    pub const ZN_MODE_DEFAULT: &str = "peer";

    /// The locator of a peer to connect to.
    /// String key : `"peer"`.
    /// Accepted values : `<locator>` (ex: `"tcp/10.10.10.10:7447"`).
    /// Default value : None.
    /// Multiple values accepted.
    pub const ZN_PEER_KEY: u64 = 0x41;
    pub const ZN_PEER_STR: &str = "peer";

    /// A locator to listen on.
    /// String key : `"listener"`.
    /// Accepted values : `<locator>` (ex: `"tcp/10.10.10.10:7447"`).
    /// Default value : None.
    /// Multiple values accepted.
    pub const ZN_LISTENER_KEY: u64 = 0x42;
    pub const ZN_LISTENER_STR: &str = "listener";

    /// The user name to use for authentication.
    /// String key : `"user"`.
    /// Accepted values : `<string>`.
    /// Default value : None.
    pub const ZN_USER_KEY: u64 = 0x43;
    pub const ZN_USER_STR: &str = "user";

    /// The password to use for authentication.
    /// String key : `"password"`.
    /// Accepted values : `<string>`.
    /// Default value : None.
    pub const ZN_PASSWORD_KEY: u64 = 0x44;
    pub const ZN_PASSWORD_STR: &str = "password";

    /// Activates/Desactivates multicast scouting.
    /// String key : `"multicast_scouting"`.
    /// Accepted values : `"true"`, `"false"`.
    /// Default value : `"true"`.
    pub const ZN_MULTICAST_SCOUTING_KEY: u64 = 0x45;
    pub const ZN_MULTICAST_SCOUTING_STR: &str = "multicast_scouting";
    pub const ZN_MULTICAST_SCOUTING_DEFAULT: &str = "true";

    /// The network interface to use for multicast scouting.
    /// String key : `"multicast_interface"`.
    /// Accepted values : `"auto"`, `<ip address>`, `<interface name>`.
    /// Default value : `"auto"`.
    pub const ZN_MULTICAST_INTERFACE_KEY: u64 = 0x46;
    pub const ZN_MULTICAST_INTERFACE_STR: &str = "multicast_interface";
    pub const ZN_MULTICAST_INTERFACE_DEFAULT: &str = "auto";

    /// The multicast address and ports to use for multicast scouting.
    /// String key : `"multicast_address"`.
    /// Accepted values : `<ip address>:<port>`.
    /// Default value : `"224.0.0.224:7447"`.
    pub const ZN_MULTICAST_ADDRESS_KEY: u64 = 0x47;
    pub const ZN_MULTICAST_ADDRESS_STR: &str = "multicast_address";
    pub const ZN_MULTICAST_ADDRESS_DEFAULT: &str = "224.0.0.224:7447";

    /// In client mode, the period dedicated to scouting a router before failing.
    /// String key : `"scouting_timeout"`.
    /// Accepted values : `<float in seconds>`.
    /// Default value : `"3.0"`.
    pub const ZN_SCOUTING_TIMEOUT_KEY: u64 = 0x48;
    pub const ZN_SCOUTING_TIMEOUT_STR: &str = "scouting_timeout";
    pub const ZN_SCOUTING_TIMEOUT_DEFAULT: &str = "3.0";

    /// In peer mode, the period dedicated to scouting first remote peers before doing anything else.
    /// String key : `"scouting_delay"`.
    /// Accepted values : `<float in seconds>`.
    /// Default value : `"0.2"`.
    pub const ZN_SCOUTING_DELAY_KEY: u64 = 0x49;
    pub const ZN_SCOUTING_DELAY_STR: &str = "scouting_delay";
    pub const ZN_SCOUTING_DELAY_DEFAULT: &str = "0.2";

    /// Indicates if data messages should be timestamped.
    /// String key : `"add_timestamp"`.
    /// Accepted values : `"true"`, `"false"`.
    /// Default value : `"false"`.
    pub const ZN_ADD_TIMESTAMP_KEY: u64 = 0x4A;
    pub const ZN_ADD_TIMESTAMP_STR: &str = "add_timestamp";
    pub const ZN_ADD_TIMESTAMP_DEFAULT: &str = "false";

    /// Indicates if the link state protocol should run.
    /// String key : `"link_state"`.
    /// Accepted values : `"true"`, `"false"`.
    /// Default value : `"true"`.
    pub const ZN_LINK_STATE_KEY: u64 = 0x4B;
    pub const ZN_LINK_STATE_STR: &str = "link_state";
    pub const ZN_LINK_STATE_DEFAULT: &str = "true";

<<<<<<< HEAD
    /// Indicates if peers should connect to each other
    /// when they discover each other (through multicast
    /// or link_state protocol).
    /// String key : `"peers_autoconnect"`.
    /// Accepted values : `"true"`, `"false"`.
    /// Default value : `"true"`.
    pub const ZN_PEERS_AUTOCONNECT_KEY: u64 = 0x4C;
    pub const ZN_PEERS_AUTOCONNECT_DEFAULT: &str = "true";
=======
    /// The file path containing the user password dictionary.
    /// String key : `"user_password_dictionary"`.
    /// Accepted values : `<file path>`.
    /// Default value : None.
    pub const ZN_USER_PASSWORD_DICTIONARY_KEY: u64 = 0x4C;
    pub const ZN_USER_PASSWORD_DICTIONARY_STR: &str = "user_password_dictionary";
>>>>>>> 4f6cd69b

    pub(crate) fn parse_mode(m: &str) -> Result<whatami::Type, ()> {
        match m {
            "peer" => Ok(whatami::PEER),
            "client" => Ok(whatami::CLIENT),
            "router" => Ok(whatami::ROUTER),
            _ => Err(()),
        }
    }
}

pub struct RuntimeTranscoder();
impl KeyTranscoder for RuntimeTranscoder {
    fn encode(key: &str) -> Option<u64> {
        match &key.to_lowercase()[..] {
<<<<<<< HEAD
            "mode" => Some(ZN_MODE_KEY),
            "peer" => Some(ZN_PEER_KEY),
            "listener" => Some(ZN_LISTENER_KEY),
            "user" => Some(ZN_USER_KEY),
            "password" => Some(ZN_PASSWORD_KEY),
            "multicast_scouting" => Some(ZN_MULTICAST_SCOUTING_KEY),
            "multicast_interface" => Some(ZN_MULTICAST_INTERFACE_KEY),
            "multicast_address" => Some(ZN_MULTICAST_ADDRESS_KEY),
            "scouting_timeout" => Some(ZN_SCOUTING_TIMEOUT_KEY),
            "scouting_delay" => Some(ZN_SCOUTING_DELAY_KEY),
            "add_timestamp" => Some(ZN_ADD_TIMESTAMP_KEY),
            "link_state" => Some(ZN_LINK_STATE_KEY),
            "peers_autoconnect" => Some(ZN_PEERS_AUTOCONNECT_KEY),
=======
            ZN_MODE_STR => Some(ZN_MODE_KEY),
            ZN_PEER_STR => Some(ZN_PEER_KEY),
            ZN_LISTENER_STR => Some(ZN_LISTENER_KEY),
            ZN_USER_STR => Some(ZN_USER_KEY),
            ZN_PASSWORD_STR => Some(ZN_PASSWORD_KEY),
            ZN_MULTICAST_SCOUTING_STR => Some(ZN_MULTICAST_SCOUTING_KEY),
            ZN_MULTICAST_INTERFACE_STR => Some(ZN_MULTICAST_INTERFACE_KEY),
            ZN_MULTICAST_ADDRESS_STR => Some(ZN_MULTICAST_ADDRESS_KEY),
            ZN_SCOUTING_TIMEOUT_STR => Some(ZN_SCOUTING_TIMEOUT_KEY),
            ZN_SCOUTING_DELAY_STR => Some(ZN_SCOUTING_DELAY_KEY),
            ZN_ADD_TIMESTAMP_STR => Some(ZN_ADD_TIMESTAMP_KEY),
            ZN_LINK_STATE_STR => Some(ZN_LINK_STATE_KEY),
            ZN_USER_PASSWORD_DICTIONARY_STR => Some(ZN_USER_PASSWORD_DICTIONARY_KEY),
>>>>>>> 4f6cd69b
            _ => None,
        }
    }

    fn decode(key: u64) -> Option<String> {
        match key {
<<<<<<< HEAD
            0x40 => Some("mode".to_string()),
            0x41 => Some("peer".to_string()),
            0x42 => Some("listener".to_string()),
            0x43 => Some("user".to_string()),
            0x44 => Some("password".to_string()),
            0x45 => Some("multicast_scouting".to_string()),
            0x46 => Some("multicast_interface".to_string()),
            0x47 => Some("multicast_address".to_string()),
            0x48 => Some("scouting_timeout".to_string()),
            0x49 => Some("scouting_delay".to_string()),
            0x4A => Some("add_timestamp".to_string()),
            0x4B => Some("link_state".to_string()),
            0x4C => Some("peers_autoconnect".to_string()),
=======
            ZN_MODE_KEY => Some(ZN_MODE_STR.to_string()),
            ZN_PEER_KEY => Some(ZN_PEER_STR.to_string()),
            ZN_LISTENER_KEY => Some(ZN_LISTENER_STR.to_string()),
            ZN_USER_KEY => Some(ZN_USER_STR.to_string()),
            ZN_PASSWORD_KEY => Some(ZN_PASSWORD_STR.to_string()),
            ZN_MULTICAST_SCOUTING_KEY => Some(ZN_MULTICAST_SCOUTING_STR.to_string()),
            ZN_MULTICAST_INTERFACE_KEY => Some(ZN_MULTICAST_INTERFACE_STR.to_string()),
            ZN_MULTICAST_ADDRESS_KEY => Some(ZN_MULTICAST_ADDRESS_STR.to_string()),
            ZN_SCOUTING_TIMEOUT_KEY => Some(ZN_SCOUTING_TIMEOUT_STR.to_string()),
            ZN_SCOUTING_DELAY_KEY => Some(ZN_SCOUTING_DELAY_STR.to_string()),
            ZN_ADD_TIMESTAMP_KEY => Some(ZN_ADD_TIMESTAMP_STR.to_string()),
            ZN_LINK_STATE_KEY => Some(ZN_LINK_STATE_STR.to_string()),
            ZN_USER_PASSWORD_DICTIONARY_KEY => Some(ZN_USER_PASSWORD_DICTIONARY_STR.to_string()),
>>>>>>> 4f6cd69b
            _ => None,
        }
    }
}

pub type RuntimeProperties = IntKeyProperties<RuntimeTranscoder>;<|MERGE_RESOLUTION|>--- conflicted
+++ resolved
@@ -276,23 +276,22 @@
     pub const ZN_LINK_STATE_STR: &str = "link_state";
     pub const ZN_LINK_STATE_DEFAULT: &str = "true";
 
-<<<<<<< HEAD
+    /// The file path containing the user password dictionary.
+    /// String key : `"user_password_dictionary"`.
+    /// Accepted values : `<file path>`.
+    /// Default value : None.
+    pub const ZN_USER_PASSWORD_DICTIONARY_KEY: u64 = 0x4C;
+    pub const ZN_USER_PASSWORD_DICTIONARY_STR: &str = "user_password_dictionary";
+
     /// Indicates if peers should connect to each other
     /// when they discover each other (through multicast
     /// or link_state protocol).
     /// String key : `"peers_autoconnect"`.
     /// Accepted values : `"true"`, `"false"`.
     /// Default value : `"true"`.
-    pub const ZN_PEERS_AUTOCONNECT_KEY: u64 = 0x4C;
+    pub const ZN_PEERS_AUTOCONNECT_KEY: u64 = 0x4D;
+    pub const ZN_PEERS_AUTOCONNECT_STR: &str = "peers_autoconnect";
     pub const ZN_PEERS_AUTOCONNECT_DEFAULT: &str = "true";
-=======
-    /// The file path containing the user password dictionary.
-    /// String key : `"user_password_dictionary"`.
-    /// Accepted values : `<file path>`.
-    /// Default value : None.
-    pub const ZN_USER_PASSWORD_DICTIONARY_KEY: u64 = 0x4C;
-    pub const ZN_USER_PASSWORD_DICTIONARY_STR: &str = "user_password_dictionary";
->>>>>>> 4f6cd69b
 
     pub(crate) fn parse_mode(m: &str) -> Result<whatami::Type, ()> {
         match m {
@@ -308,21 +307,6 @@
 impl KeyTranscoder for RuntimeTranscoder {
     fn encode(key: &str) -> Option<u64> {
         match &key.to_lowercase()[..] {
-<<<<<<< HEAD
-            "mode" => Some(ZN_MODE_KEY),
-            "peer" => Some(ZN_PEER_KEY),
-            "listener" => Some(ZN_LISTENER_KEY),
-            "user" => Some(ZN_USER_KEY),
-            "password" => Some(ZN_PASSWORD_KEY),
-            "multicast_scouting" => Some(ZN_MULTICAST_SCOUTING_KEY),
-            "multicast_interface" => Some(ZN_MULTICAST_INTERFACE_KEY),
-            "multicast_address" => Some(ZN_MULTICAST_ADDRESS_KEY),
-            "scouting_timeout" => Some(ZN_SCOUTING_TIMEOUT_KEY),
-            "scouting_delay" => Some(ZN_SCOUTING_DELAY_KEY),
-            "add_timestamp" => Some(ZN_ADD_TIMESTAMP_KEY),
-            "link_state" => Some(ZN_LINK_STATE_KEY),
-            "peers_autoconnect" => Some(ZN_PEERS_AUTOCONNECT_KEY),
-=======
             ZN_MODE_STR => Some(ZN_MODE_KEY),
             ZN_PEER_STR => Some(ZN_PEER_KEY),
             ZN_LISTENER_STR => Some(ZN_LISTENER_KEY),
@@ -336,28 +320,13 @@
             ZN_ADD_TIMESTAMP_STR => Some(ZN_ADD_TIMESTAMP_KEY),
             ZN_LINK_STATE_STR => Some(ZN_LINK_STATE_KEY),
             ZN_USER_PASSWORD_DICTIONARY_STR => Some(ZN_USER_PASSWORD_DICTIONARY_KEY),
->>>>>>> 4f6cd69b
+            ZN_PEERS_AUTOCONNECT_STR => Some(ZN_PEERS_AUTOCONNECT_KEY),
             _ => None,
         }
     }
 
     fn decode(key: u64) -> Option<String> {
         match key {
-<<<<<<< HEAD
-            0x40 => Some("mode".to_string()),
-            0x41 => Some("peer".to_string()),
-            0x42 => Some("listener".to_string()),
-            0x43 => Some("user".to_string()),
-            0x44 => Some("password".to_string()),
-            0x45 => Some("multicast_scouting".to_string()),
-            0x46 => Some("multicast_interface".to_string()),
-            0x47 => Some("multicast_address".to_string()),
-            0x48 => Some("scouting_timeout".to_string()),
-            0x49 => Some("scouting_delay".to_string()),
-            0x4A => Some("add_timestamp".to_string()),
-            0x4B => Some("link_state".to_string()),
-            0x4C => Some("peers_autoconnect".to_string()),
-=======
             ZN_MODE_KEY => Some(ZN_MODE_STR.to_string()),
             ZN_PEER_KEY => Some(ZN_PEER_STR.to_string()),
             ZN_LISTENER_KEY => Some(ZN_LISTENER_STR.to_string()),
@@ -371,7 +340,7 @@
             ZN_ADD_TIMESTAMP_KEY => Some(ZN_ADD_TIMESTAMP_STR.to_string()),
             ZN_LINK_STATE_KEY => Some(ZN_LINK_STATE_STR.to_string()),
             ZN_USER_PASSWORD_DICTIONARY_KEY => Some(ZN_USER_PASSWORD_DICTIONARY_STR.to_string()),
->>>>>>> 4f6cd69b
+            ZN_PEERS_AUTOCONNECT_KEY => Some(ZN_PEERS_AUTOCONNECT_STR.to_string()),
             _ => None,
         }
     }
