--- conflicted
+++ resolved
@@ -184,11 +184,7 @@
     face: &Arc<FaceState>,
     rid: ZInt,
     suffix: &str,
-<<<<<<< HEAD
     _reliability: Reliability,
-=======
-    _reliable: bool,
->>>>>>> 80dbdd2a
     info: &Option<DataInfo>,
     payload: &RBuf,
 ) -> Option<DataRoute> {
@@ -253,36 +249,17 @@
     }
 }
 
-<<<<<<< HEAD
-#[cfg(feature = "add_timestamp")]
-async fn treat_timestamp(
-    hlc: &HLC,
-    data_info: &Option<DataInfo>,
-) -> Result<Option<DataInfo>, String> {
-    use zenoh_protocol::io::WBuf;
-    if let Some(buf) = info {
-        if let Some(ts) = data_info.timestamp {
-            // Timestamp is present; update HLC with it (possibly raising error if delta exceed)
-            hlc.update_with_timestamp(&ts).await?;
-            Ok(Some(buf.clone()))
-        } else {
-            // Timestamp not present; add one
-            data_info.timestamp = Some(hlc.new_timestamp().await);
-            let mut newbuf = WBuf::new(64, true);
-            newbuf.write_datainfo(&data_info);
-            Ok(Some(newbuf.into()))
-=======
 pub async fn route_data(
     tables: &mut Tables,
     face: &Arc<FaceState>,
     rid: u64,
     suffix: &str,
-    reliable: bool,
+    reliability: Reliability,
     info: Option<DataInfo>,
     payload: RBuf,
 ) {
     if let Some(outfaces) =
-        route_data_to_map(tables, face, rid, suffix, reliable, &info, &payload).await
+        route_data_to_map(tables, face, rid, suffix, reliability, &info, &payload).await
     {
         // if an HLC was configured (via Config.add_timestamp),
         // check DataInfo and add a timestamp if there isn't
@@ -315,7 +292,7 @@
                     primitives
                         .data(
                             &(rid, suffix).into(),
-                            reliable,
+                            reliability,
                             data_info.clone(),
                             payload.clone(),
                         )
@@ -327,7 +304,6 @@
 }
 
 async fn treat_timestamp(hlc: &HLC, info: Option<DataInfo>) -> Result<Option<DataInfo>, String> {
-    use zenoh_protocol::io::WBuf;
     if let Some(mut data_info) = info {
         if let Some(ref ts) = data_info.timestamp {
             // Timestamp is present; update HLC with it (possibly raising error if delta exceed)
@@ -337,10 +313,7 @@
             // Timestamp not present; add one
             data_info.timestamp = Some(hlc.new_timestamp().await);
             log::trace!("Adding timestamp to DataInfo: {:?}", data_info.timestamp);
-            let mut newbuf = WBuf::new(64, true);
-            newbuf.write_datainfo(&data_info);
             Ok(Some(data_info))
->>>>>>> 80dbdd2a
         }
     } else {
         // No DataInfo; add one with a Timestamp
@@ -357,55 +330,6 @@
         timestamp: Some(ts),
         kind: None,
         encoding: None,
-<<<<<<< HEAD
-    };
-    let mut newbuf = WBuf::new(32, true);
-    newbuf.write_datainfo(&data_info);
-    newbuf.into()
-}
-
-#[cfg(not(feature = "add_timestamp"))]
-async fn treat_timestamp(_hlc: &HLC, info: &Option<DataInfo>) -> Result<Option<DataInfo>, String> {
-    Ok(info.clone())
-}
-
-pub async fn route_data(
-    tables: &mut Tables,
-    face: &Arc<FaceState>,
-    rid: u64,
-    suffix: &str,
-    reliability: Reliability,
-    info: &Option<DataInfo>,
-    payload: RBuf,
-) {
-    if let Some(outfaces) =
-        route_data_to_map(tables, face, rid, suffix, reliability, info, &payload).await
-    {
-        if let Ok(info) = treat_timestamp(&tables.hlc, info).await {
-            for (_id, (outface, rid, suffix)) in outfaces {
-                if !Arc::ptr_eq(face, &outface) {
-                    let primitives = {
-                        if (face.whatami != whatami::PEER && face.whatami != whatami::BROKER)
-                            || (outface.whatami != whatami::PEER
-                                && outface.whatami != whatami::BROKER)
-                        {
-                            Some(outface.primitives.clone())
-                        } else {
-                            None
-                        }
-                    };
-                    if let Some(primitives) = primitives {
-                        primitives
-                            .data(&(rid, suffix).into(), reliability, &info, payload.clone())
-                            .await
-                    }
-                }
-            }
-        } else {
-            log::error!("Received Data with a Timestamp that is too far in the futur! Drop it.");
-        }
-=======
->>>>>>> 80dbdd2a
     }
 }
 
@@ -429,16 +353,7 @@
                                 let reskey: ResKey =
                                     Resource::get_best_key(&tables.root_res, name, face.id).into();
                                 face.primitives
-<<<<<<< HEAD
-                                    .data(&reskey, subinfo.reliability, &info, data.clone())
-=======
-                                    .data(
-                                        &reskey,
-                                        subinfo.reliability == Reliability::Reliable,
-                                        info.clone(),
-                                        data.clone(),
-                                    )
->>>>>>> 80dbdd2a
+                                    .data(&reskey, subinfo.reliability, info.clone(), data.clone())
                                     .await;
                             }
                             Arc::get_mut_unchecked(&mut ctx).last_values.clear();
