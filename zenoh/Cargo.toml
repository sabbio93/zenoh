--- conflicted
+++ resolved
@@ -63,11 +63,7 @@
 async-trait = "0.1.42"
 base64 = "0.13.0"
 bincode = { version = "1.3.1", optional = true }
-<<<<<<< HEAD
-clap = "2"
-=======
 clap = "2.33.3"
->>>>>>> fc14d376
 env_logger = "0.9.0"
 event-listener = "2.5.1"
 futures = "0.3.12"
@@ -80,22 +76,14 @@
 libloading = "0.7.0"
 log = "0.4"
 nix = { version = "0.22.0", optional = true }
-<<<<<<< HEAD
-=======
 petgraph = "0.5.1"
->>>>>>> fc14d376
 quinn = { version = "0.7.2", optional = true }
 rand = "0.8.3"
 rcgen = { version = "0.8.9", optional = true }
 regex = "1"
 serde_json = "1.0"
 serde = "1.0.123"
-<<<<<<< HEAD
-# shared_memory = { version = "0.11.4", optional = true }
-shared_memory = { git = "https://github.com/elast0ny/shared_memory-rs", rev = "4879c7641f64d444420b81fd32f496939ee7155d", package = "shared_memory", optional = true }
-=======
 shared_memory = { version = "0.12.0", optional = true }
->>>>>>> fc14d376
 socket2 = "0.4.0"
 uhlc = "0.3.0"
 uuid = { version = "0.8.2", features = ["v4"] }
