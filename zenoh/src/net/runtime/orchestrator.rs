--- conflicted
+++ resolved
@@ -557,13 +557,8 @@
         let send = async {
             let mut delay = SCOUT_INITIAL_PERIOD;
             let mut wbuf = WBuf::new(SEND_BUF_INITIAL_SIZE, false);
-<<<<<<< HEAD
-            let scout = TransportMessage::make_scout(Some(matcher), true, None);
-            wbuf.write_transport_message(&scout);
-=======
-            let mut scout = TransportMessage::make_scout(Some(what), true, None);
+            let mut scout = TransportMessage::make_scout(Some(matcher), true, None);
             wbuf.write_transport_message(&mut scout);
->>>>>>> c0e763cb
             loop {
                 for socket in sockets {
                     log::trace!(
