//
// Copyright (c) 2017, 2020 ADLINK Technology Inc.
//
// This program and the accompanying materials are made available under the
// terms of the Eclipse Public License 2.0 which is available at
// http://www.eclipse.org/legal/epl-2.0, or the Apache License, Version 2.0
// which is available at https://www.apache.org/licenses/LICENSE-2.0.
//
// SPDX-License-Identifier: EPL-2.0 OR Apache-2.0
//
// Contributors:
//   ADLINK zenoh team, <zenoh@adlink-labs.tech>
//
use crate::core::{PeerId, QueryConsolidation, QueryTarget, Reliability, ResKey, SubInfo, ZInt};
use crate::io::RBuf;
use crate::proto::DataInfo;
use async_trait::async_trait;

#[async_trait]
pub trait Primitives {
    async fn resource(&self, rid: ZInt, reskey: &ResKey);
    async fn forget_resource(&self, rid: ZInt);

    async fn publisher(&self, reskey: &ResKey);
    async fn forget_publisher(&self, reskey: &ResKey);

    async fn subscriber(&self, reskey: &ResKey, sub_info: &SubInfo);
    async fn forget_subscriber(&self, reskey: &ResKey);

    async fn queryable(&self, reskey: &ResKey);
    async fn forget_queryable(&self, reskey: &ResKey);

<<<<<<< HEAD
    async fn data(
        &self,
        reskey: &ResKey,
        reliability: Reliability,
        info: &Option<DataInfo>,
        payload: RBuf,
    );
=======
    async fn data(&self, reskey: &ResKey, reliable: bool, info: Option<DataInfo>, payload: RBuf);
>>>>>>> 80dbdd2a
    async fn query(
        &self,
        reskey: &ResKey,
        predicate: &str,
        qid: ZInt,
        target: QueryTarget,
        consolidation: QueryConsolidation,
    );
    async fn reply_data(
        &self,
        qid: ZInt,
        source_kind: ZInt,
        replier_id: PeerId,
        reskey: ResKey,
        info: Option<DataInfo>,
        payload: RBuf,
    );
    async fn reply_final(&self, qid: ZInt);
    async fn pull(
        &self,
        is_final: bool,
        reskey: &ResKey,
        pull_id: ZInt,
        max_samples: &Option<ZInt>,
    );

    async fn close(&self);
}<|MERGE_RESOLUTION|>--- conflicted
+++ resolved
@@ -30,17 +30,13 @@
     async fn queryable(&self, reskey: &ResKey);
     async fn forget_queryable(&self, reskey: &ResKey);
 
-<<<<<<< HEAD
     async fn data(
         &self,
         reskey: &ResKey,
         reliability: Reliability,
-        info: &Option<DataInfo>,
+        info: Option<DataInfo>,
         payload: RBuf,
     );
-=======
-    async fn data(&self, reskey: &ResKey, reliable: bool, info: Option<DataInfo>, payload: RBuf);
->>>>>>> 80dbdd2a
     async fn query(
         &self,
         reskey: &ResKey,
